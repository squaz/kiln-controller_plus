--- conflicted
+++ resolved
@@ -127,7 +127,6 @@
         '''use a moving average of config.temperature_average_samples across the time_step'''
         temps = []
         while True:
-<<<<<<< HEAD
             # reset error counter if time is up
             if (time.time() - self.bad_stamp) > (self.time_step * 2):
                 if self.bad_count + self.ok_count:
@@ -161,20 +160,6 @@
             if len(temps):
                 self.temperature = sum(temps) / len(temps)
             time.sleep(self.sleeptime)
-=======
-            maxtries = 5
-            sleeptime = self.time_step / float(maxtries)
-            temps = []
-            for x in range(0,maxtries):
-                try:
-                    temp = self.thermocouple.get()
-                    temps.append(temp)
-                except Exception:
-                    log.exception("problem reading temp")
-                time.sleep(sleeptime)
-            if len(temps) > 0:
-                self.temperature = sum(temps)/len(temps)
->>>>>>> 9137834b
 
 class Oven(threading.Thread):
     '''parent oven class. this has all the common code
@@ -513,8 +498,6 @@
 
         output = float(output / window_size)
 
-<<<<<<< HEAD
-=======
         self.pidstats = {
             'time': time.mktime(now.timetuple()),
             'timeDelta': timeDelta,
@@ -531,7 +514,7 @@
             'pid': out4logs,
             'out': output,
         }
->>>>>>> 9137834b
+
         if out4logs > 0:
 #            log.info("pid percents pid=%0.2f p=%0.2f i=%0.2f d=%0.2f" % (out4logs,
 #                ((self.kp * error)/out4logs)*100,
