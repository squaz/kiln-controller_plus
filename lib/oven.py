--- conflicted
+++ resolved
@@ -558,14 +558,11 @@
         self.board.temp_sensor.simulated_temperature = self.t
 
     def heat_then_cool(self):
+        now_simulator = self.start_time + datetime.timedelta(milliseconds = self.runtime * 1000)
         pid = self.pid.compute(self.target,
-<<<<<<< HEAD
-                               self.board.temp_sensor.temperature() +
-                               config.thermocouple_offset)
-=======
                                self.board.temp_sensor.temperature +
-                               config.thermocouple_offset, self.start_time + datetime.timedelta(milliseconds = self.runtime * 1000))
->>>>>>> 945fcf41
+                               config.thermocouple_offset, now_simulator)
+
         heat_on = float(self.time_step * pid)
         heat_off = float(self.time_step * (1 - pid))
 
@@ -626,13 +623,9 @@
 
     def heat_then_cool(self):
         pid = self.pid.compute(self.target,
-<<<<<<< HEAD
-                               self.board.temp_sensor.temperature() +
-                               config.thermocouple_offset)
-=======
                                self.board.temp_sensor.temperature +
                                config.thermocouple_offset, datetime.datetime.now())
->>>>>>> 945fcf41
+
         heat_on = float(self.time_step * pid)
         heat_off = float(self.time_step * (1 - pid))
 
