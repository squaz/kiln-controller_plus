--- conflicted
+++ resolved
@@ -557,18 +557,11 @@
         self.board.temp_sensor.simulated_temperature = self.t
 
     def heat_then_cool(self):
-<<<<<<< HEAD
-        # now_simulator = self.start_time + datetime.timedelta(milliseconds = self.runtime * 1000)
-        pid = self.pid.compute(self.target,
-                               self.board.temp_sensor.temperature +
-                               config.thermocouple_offset, self.start_time + datetime.timedelta(milliseconds = self.runtime * 1000))
-
-=======
         now_simulator = self.start_time + datetime.timedelta(milliseconds = self.runtime * 1000)
         pid = self.pid.compute(self.target,
-                               self.board.temp_sensor.temperature +
+                               self.board.temp_sensor.temperature() +
                                config.thermocouple_offset, now_simulator)
->>>>>>> c9ee92c9
+
         heat_on = float(self.time_step * pid)
         heat_off = float(self.time_step * (1 - pid))
 
