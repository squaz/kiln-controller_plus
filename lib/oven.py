import threading
import time
import random
import datetime
import logging
import json
import config

log = logging.getLogger(__name__)

class Output(object):
    def __init__(self):
        self.active = False
        self.load_libs()

    def load_libs(self):
        try:
            import RPi.GPIO as GPIO
            GPIO.setmode(GPIO.BCM)
            GPIO.setwarnings(False)
            GPIO.setup(config.gpio_heat, GPIO.OUT)
            self.active = True
            self.GPIO = GPIO
        except:
            msg = "Could not initialize GPIOs, oven operation will only be simulated!"
            log.warning(msg)
            self.active = False

    def heat(self,sleepfor, tuning=False):
        self.GPIO.output(config.gpio_heat, self.GPIO.HIGH)
        if tuning:
            return
        time.sleep(sleepfor)
        self.GPIO.output(config.gpio_heat, self.GPIO.LOW)

    def cool(self,sleepfor):
        '''no active cooling, so sleep'''
        time.sleep(sleepfor)

# FIX - Board class needs to be completely removed
class Board(object):
    def __init__(self):
        self.name = None
        self.active = False
        self.temp_sensor = None
        self.gpio_active = False
        self.load_libs()
        self.create_temp_sensor()
        self.temp_sensor.start()

    def load_libs(self):
        if config.max31855:
            try:
                #from max31855 import MAX31855, MAX31855Error
                self.name='MAX31855'
                self.active = True
                log.info("import %s " % (self.name))
            except ImportError:
                msg = "max31855 config set, but import failed"
                log.warning(msg)

        if config.max31856:
            try:
                #from max31856 import MAX31856, MAX31856Error
                self.name='MAX31856'
                self.active = True
                log.info("import %s " % (self.name))
            except ImportError:
                msg = "max31856 config set, but import failed"
                log.warning(msg)

    def create_temp_sensor(self):
        if config.simulate == True:
            self.temp_sensor = TempSensorSimulate()
        else:
            self.temp_sensor = TempSensorReal()

class BoardSimulated(object):
    def __init__(self):
        self.temp_sensor = TempSensorSimulated()

class TempSensor(threading.Thread):
    def __init__(self):
        threading.Thread.__init__(self)
        self.daemon = True
        self.temperature = 0
        self.time_step = config.sensor_time_wait

class TempSensorSimulated(TempSensor):
    '''not much here, just need to be able to set the temperature'''
    def __init__(self):
        TempSensor.__init__(self)

class TempSensorReal(TempSensor):
    '''real temperature sensor thread that takes N measurements
       during the time_step'''
    def __init__(self):
        TempSensor.__init__(self)
        if config.max31855:
            log.info("init MAX31855")
            from max31855 import MAX31855, MAX31855Error
            self.thermocouple = MAX31855(config.gpio_sensor_cs,
                                     config.gpio_sensor_clock,
                                     config.gpio_sensor_data,
                                     config.temp_scale)

        if config.max31856:
            log.info("init MAX31856")
            from max31856 import MAX31856
            software_spi = { 'cs': config.gpio_sensor_cs,
                             'clk': config.gpio_sensor_clock,
                             'do': config.gpio_sensor_data,
                             'di': config.gpio_sensor_di }
            self.thermocouple = MAX31856(tc_type=config.thermocouple_type,
                                         software_spi = sofware_spi,
                                         units = config.temp_scale
                                         )

    def run(self):
        '''take 5 measurements over each time period and return the
        average'''
        while True:
            maxtries = 5
            sleeptime = self.time_step / float(maxtries)
            temps = []
            for x in range(0,maxtries):
                try:
                    temp = self.thermocouple.get()
                    temps.append(temp)
                except Exception:
                    log.exception("problem reading temp")
                time.sleep(sleeptime)
            if len(temps) > 0:
                self.temperature = sum(temps)/len(temps)

class Oven(threading.Thread):
    '''parent oven class. this has all the common code
       for either a real or simulated oven'''
    def __init__(self):
        threading.Thread.__init__(self)
        self.daemon = True
        self.temperature = 0
        self.time_step = config.sensor_time_wait
        self.reset()

    def reset(self):
        self.state = "IDLE"
        self.profile = None
        self.start_time = 0
        self.runtime = 0
        self.totaltime = 0
        self.target = 0
        self.heat = 0
        self.pid = PID(ki=config.pid_ki, kd=config.pid_kd, kp=config.pid_kp)

    def run_profile(self, profile, startat=0):
        log.info("Running schedule %s" % profile.name)
        self.reset()
        self.profile = profile
        self.totaltime = profile.get_duration()
        self.state = "RUNNING"
        self.start_time = datetime.datetime.now()
        self.startat = startat * 60
        log.info("Starting")

    def abort_run(self):
        self.reset()

    def kiln_must_catch_up(self):
        '''shift the whole schedule forward in time by one time_step
        to wait for the kiln to catch up'''
        if config.kiln_must_catch_up == True:
            temp = self.board.temp_sensor.temperature + \
                config.thermocouple_offset
            # kiln too cold, wait for it to heat up
            if self.target - temp > config.kiln_must_catch_up_max_error:
                log.info("kiln must catch up, too cold, shifting schedule")
                self.start_time = self.start_time + \
                    datetime.timedelta(seconds=self.time_step)
            # kiln too hot, wait for it to cool down
            if temp - self.target > config.kiln_must_catch_up_max_error:
                log.info("kiln must catch up, too hot, shifting schedule")
                self.start_time = self.start_time + \
                    datetime.timedelta(seconds=self.time_step)

    def update_runtime(self):
        runtime_delta = datetime.datetime.now() - self.start_time
        if self.startat > 0:
            self.runtime = self.startat + runtime_delta.total_seconds()
        else:
            self.runtime = runtime_delta.total_seconds()

    def update_target_temp(self):
        self.target = self.profile.get_target_temperature(self.runtime)

    def reset_if_emergency(self):
        '''reset if the temperature is way TOO HOT'''
        if (self.board.temp_sensor.temperature + config.thermocouple_offset >=
            config.emergency_shutoff_temp):
            log.info("emergency!!! temperature too high, shutting down")
            self.reset()

    def reset_if_schedule_ended(self):
        if self.runtime > self.totaltime:
            log.info("schedule ended, shutting down")
            self.reset()

    def get_state(self):
        state = {
            'runtime': self.runtime,
            'temperature': self.board.temp_sensor.temperature + config.thermocouple_offset,
            'target': self.target,
            'state': self.state,
            'heat': self.heat,
            'totaltime': self.totaltime,
            'profile': self.profile.name if self.profile else None,
        }
        return state

    def run(self):
        while True:
            if self.state == "IDLE":
                time.sleep(1)
                continue
            if self.state == "RUNNING":
                self.kiln_must_catch_up()
                self.update_runtime()
                self.update_target_temp()
                self.heat_then_cool()
                self.reset_if_emergency()
                self.reset_if_schedule_ended()


class SimulatedOven(Oven):

    def __init__(self):
        self.reset()
        self.board = BoardSimulated()

        self.t_env = config.sim_t_env
        self.c_heat = config.sim_c_heat
        self.c_oven = config.sim_c_oven
        self.p_heat = config.sim_p_heat
        self.R_o_nocool = config.sim_R_o_nocool
        self.R_ho_noair = config.sim_R_ho_noair
        self.R_ho = self.R_ho_noair

        # set temps to the temp of the surrounding environment
        self.t = self.t_env # deg C temp of oven
        self.t_h = self.t_env #deg C temp of heating element

        # call parent init
        Oven.__init__(self)

        # start thread
        self.start()
        log.info("SimulatedOven started")

    def heating_energy(self,pid):
        # using pid here simulates the element being on for
        # only part of the time_step
        self.Q_h = self.p_heat * self.time_step * pid

    def temp_changes(self):
        #temperature change of heat element by heating
        self.t_h += self.Q_h / self.c_heat

        #energy flux heat_el -> oven
        self.p_ho = (self.t_h - self.t) / self.R_ho

        #temperature change of oven and heating element
        self.t += self.p_ho * self.time_step / self.c_oven
        self.t_h -= self.p_ho * self.time_step / self.c_heat

        #temperature change of oven by cooling to environment
        self.p_env = (self.t - self.t_env) / self.R_o_nocool
        self.t -= self.p_env * self.time_step / self.c_oven
        self.temperature = self.t
        self.board.temp_sensor.temperature = self.t

    def heat_then_cool(self):
        pid = self.pid.compute(self.target,
                               self.board.temp_sensor.temperature +
                               config.thermocouple_offset)
        heat_on = float(self.time_step * pid)
        heat_off = float(self.time_step * (1 - pid))

        self.heating_energy(pid)
        self.temp_changes()

        # self.heat is for the front end to display if the heat is on
        self.heat = 0.0
        if heat_on > 0:
            self.heat = heat_on

        log.info("simulation: -> %dW heater: %.0f -> %dW oven: %.0f -> %dW env"            % (int(self.p_heat * pid),
            self.t_h,
            int(self.p_ho),
            self.t,
            int(self.p_env)))

        time_left = self.totaltime - self.runtime
        log.info("temp=%.2f, target=%.2f, pid=%.3f, heat_on=%.2f, heat_off=%.2f, run_time=%d, total_time=%d, time_left=%d" %
            (self.board.temp_sensor.temperature + config.thermocouple_offset,
             self.target,
             pid,
             heat_on,
             heat_off,
             self.runtime,
             self.totaltime,
             time_left))

        # we don't actually spend time heating & cooling during
        # a simulation, so sleep.
        time.sleep(self.time_step)


class RealOven(Oven):

    def __init__(self):
        self.board = Board()
        self.output = Output()
        self.reset()

        # call parent init
        Oven.__init__(self)

        # start thread
        self.start()

    def heat_then_cool(self):
        pid = self.pid.compute(self.target,
                               self.board.temp_sensor.temperature +
                               config.thermocouple_offset)
        heat_on = float(self.time_step * pid)
        heat_off = float(self.time_step * (1 - pid))

        # self.heat is for the front end to display if the heat is on
        self.heat = 0.0
        if heat_on > 0:
            self.heat = 1.0

        self.output.heat(heat_on)
        self.output.cool(heat_off)
        time_left = self.totaltime - self.runtime
        log.info("temp=%.2f, target=%.2f, pid=%.3f, heat_on=%.2f, heat_off=%.2f, run_time=%d, total_time=%d, time_left=%d" %
            (self.board.temp_sensor.temperature + config.thermocouple_offset,
             self.target,
             pid,
             heat_on,
             heat_off,
             self.runtime,
             self.totaltime,
             time_left))

class Profile():
    def __init__(self, json_data):
        obj = json.loads(json_data)
        self.name = obj["name"]
        self.data = sorted(obj["data"])

    def get_duration(self):
        return max([t for (t, x) in self.data])

    def get_surrounding_points(self, time):
        if time > self.get_duration():
            return (None, None)

        prev_point = None
        next_point = None

        for i in range(len(self.data)):
            if time < self.data[i][0]:
                prev_point = self.data[i-1]
                next_point = self.data[i]
                break

        return (prev_point, next_point)

    def get_target_temperature(self, time):
        if time > self.get_duration():
            return 0

        (prev_point, next_point) = self.get_surrounding_points(time)

        incl = float(next_point[1] - prev_point[1]) / float(next_point[0] - prev_point[0])
        temp = prev_point[1] + (time - prev_point[0]) * incl
        return temp


class PID():

    def __init__(self, ki=1, kp=1, kd=1):
        self.ki = ki
        self.kp = kp
        self.kd = kd
        self.lastNow = datetime.datetime.now()
        self.iterm = 0
        self.lastErr = 0

    # FIX - this was using a really small window where the PID control
    # takes effect from -1 to 1. I changed this to various numbers and
    # settled on -50 to 50 and then divide by 50 at the end. This results
    # in a larger PID control window and much more accurate control...
    # instead of what used to be binary on/off control.
    def compute(self, setpoint, ispoint):
        now = datetime.datetime.now()
        timeDelta = (now - self.lastNow).total_seconds()

        window_size = 100

        error = float(setpoint - ispoint)

        if self.ki > 0:
<<<<<<< HEAD
            self.iterm += (error * timeDelta * (1/self.ki))

=======
            if config.stop_integral_windup == True:
                margin = setpoint * config.stop_integral_windup_margin/100
                if (abs(error) <= abs(margin)):
                    self.iterm += (error * timeDelta * (1/self.ki))
            else:
                self.iterm += (error * timeDelta * (1/self.ki))
        
>>>>>>> f580f91c
        dErr = (error - self.lastErr) / timeDelta
        output = self.kp * error + self.iterm + self.kd * dErr
        out4logs = output
        output = sorted([-1 * window_size, output, window_size])[1]
        self.lastErr = error
        self.lastNow = now

        # not actively cooling, so
        if output < 0:
            output = 0

        output = float(output / window_size)

<<<<<<< HEAD
        if out4logs > 0:
            log.info("pid percents pid=%0.2f p=%0.2f i=%0.2f d=%0.2f" % (out4logs,
                ((self.kp * error)/out4logs)*100,
                (self.iterm/out4logs)*100,
                ((self.kd * dErr)/out4logs)*100))
=======
        if out4logs > 0:        
#            log.info("pid percents pid=%0.2f p=%0.2f i=%0.2f d=%0.2f" % (out4logs,
#                ((self.kp * error)/out4logs)*100, 
#                (self.iterm/out4logs)*100,
#                ((self.kd * dErr)/out4logs)*100)) 
            log.info("pid actuals pid=%0.2f p=%0.2f i=%0.2f d=%0.2f" % (out4logs,
                self.kp * error, 
                self.iterm,
                self.kd * dErr)) 
>>>>>>> f580f91c

        return output<|MERGE_RESOLUTION|>--- conflicted
+++ resolved
@@ -412,18 +412,13 @@
         error = float(setpoint - ispoint)
 
         if self.ki > 0:
-<<<<<<< HEAD
-            self.iterm += (error * timeDelta * (1/self.ki))
-
-=======
             if config.stop_integral_windup == True:
                 margin = setpoint * config.stop_integral_windup_margin/100
                 if (abs(error) <= abs(margin)):
                     self.iterm += (error * timeDelta * (1/self.ki))
             else:
                 self.iterm += (error * timeDelta * (1/self.ki))
-        
->>>>>>> f580f91c
+
         dErr = (error - self.lastErr) / timeDelta
         output = self.kp * error + self.iterm + self.kd * dErr
         out4logs = output
@@ -437,22 +432,14 @@
 
         output = float(output / window_size)
 
-<<<<<<< HEAD
         if out4logs > 0:
-            log.info("pid percents pid=%0.2f p=%0.2f i=%0.2f d=%0.2f" % (out4logs,
-                ((self.kp * error)/out4logs)*100,
-                (self.iterm/out4logs)*100,
-                ((self.kd * dErr)/out4logs)*100))
-=======
-        if out4logs > 0:        
 #            log.info("pid percents pid=%0.2f p=%0.2f i=%0.2f d=%0.2f" % (out4logs,
-#                ((self.kp * error)/out4logs)*100, 
+#                ((self.kp * error)/out4logs)*100,
 #                (self.iterm/out4logs)*100,
-#                ((self.kd * dErr)/out4logs)*100)) 
+#                ((self.kd * dErr)/out4logs)*100))
             log.info("pid actuals pid=%0.2f p=%0.2f i=%0.2f d=%0.2f" % (out4logs,
-                self.kp * error, 
+                self.kp * error,
                 self.iterm,
-                self.kd * dErr)) 
->>>>>>> f580f91c
+                self.kd * dErr))
 
         return output